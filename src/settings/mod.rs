use crate::error::{ClixError, Result};
use dirs::home_dir;
use serde::{Deserialize, Serialize};
use std::fs;
use std::path::PathBuf;

#[derive(Debug, Serialize, Deserialize, Clone)]
pub struct Settings {
    #[serde(default = "default_ai_model")]
    pub ai_model: String,

    #[serde(default)]
    pub ai_settings: AiSettings,

    #[serde(default)]
    pub git_settings: GitSettings,
}

#[derive(Debug, Serialize, Deserialize, Clone)]
pub struct AiSettings {
    #[serde(default = "default_temperature")]
    pub temperature: f32,

    #[serde(default = "default_max_tokens")]
    pub max_tokens: usize,
}

#[derive(Debug, Serialize, Deserialize, Clone)]
pub struct GitSettings {
<<<<<<< HEAD
=======
    #[serde(default = "default_auto_sync")]
    pub auto_sync: bool,

    #[serde(default = "default_auto_commit")]
    pub auto_commit: bool,

>>>>>>> 1a46b2dc
    #[serde(default = "default_commit_message_prefix")]
    pub commit_message_prefix: String,
}

fn default_ai_model() -> String {
    "claude-3-opus-20240229".to_string()
}

fn default_temperature() -> f32 {
    0.7
}

fn default_max_tokens() -> usize {
    4000
}

<<<<<<< HEAD
=======
fn default_auto_sync() -> bool {
    true
}

fn default_auto_commit() -> bool {
    true
}

>>>>>>> 1a46b2dc
fn default_commit_message_prefix() -> String {
    "clix:".to_string()
}

impl Default for Settings {
    fn default() -> Self {
        Settings {
            ai_model: default_ai_model(),
            ai_settings: AiSettings::default(),
            git_settings: GitSettings::default(),
        }
    }
}

impl Default for AiSettings {
    fn default() -> Self {
        AiSettings {
            temperature: default_temperature(),
            max_tokens: default_max_tokens(),
        }
    }
}

impl Default for GitSettings {
    fn default() -> Self {
        GitSettings {
<<<<<<< HEAD
=======
            auto_sync: default_auto_sync(),
            auto_commit: default_auto_commit(),
>>>>>>> 1a46b2dc
            commit_message_prefix: default_commit_message_prefix(),
        }
    }
}

pub struct SettingsManager {
    settings_path: PathBuf,
}

impl SettingsManager {
    pub fn new() -> Result<Self> {
        let settings_dir = home_dir()
            .ok_or_else(|| {
                ClixError::Io(std::io::Error::new(
                    std::io::ErrorKind::NotFound,
                    "Could not determine home directory",
                ))
            })?
            .join(".clix");

        fs::create_dir_all(&settings_dir)?;

        let settings_path = settings_dir.join("settings.json");

        Ok(SettingsManager { settings_path })
    }

    /// Create settings manager with custom directory for testing
    pub fn new_with_dir(settings_dir: PathBuf) -> Result<Self> {
        fs::create_dir_all(&settings_dir)?;
        let settings_path = settings_dir.join("settings.json");

        Ok(SettingsManager { settings_path })
    }

    pub fn load(&self) -> Result<Settings> {
        if !self.settings_path.exists() {
            return Ok(Settings::default());
        }

        let content = fs::read_to_string(&self.settings_path)?;
        let settings: Settings = serde_json::from_str(&content)?;
        Ok(settings)
    }

    pub fn save(&self, settings: &Settings) -> Result<()> {
        let content = serde_json::to_string_pretty(settings)?;
        fs::write(&self.settings_path, content)?;
        Ok(())
    }

    pub fn update_ai_model(&self, model: &str) -> Result<()> {
        let mut settings = self.load()?;
        settings.ai_model = model.to_string();
        self.save(&settings)
    }

    pub fn update_ai_temperature(&self, temperature: f32) -> Result<()> {
        // Validate temperature range (0.0 to 1.0)
        if !(0.0..=1.0).contains(&temperature) {
            return Err(ClixError::InvalidInput(format!(
                "Temperature must be between 0.0 and 1.0, got: {}",
                temperature
            )));
        }

        let mut settings = self.load()?;
        settings.ai_settings.temperature = temperature;
        self.save(&settings)
    }

    pub fn update_ai_max_tokens(&self, max_tokens: usize) -> Result<()> {
        let mut settings = self.load()?;
        settings.ai_settings.max_tokens = max_tokens;
        self.save(&settings)
    }
}<|MERGE_RESOLUTION|>--- conflicted
+++ resolved
@@ -27,15 +27,12 @@
 
 #[derive(Debug, Serialize, Deserialize, Clone)]
 pub struct GitSettings {
-<<<<<<< HEAD
-=======
     #[serde(default = "default_auto_sync")]
     pub auto_sync: bool,
 
     #[serde(default = "default_auto_commit")]
     pub auto_commit: bool,
 
->>>>>>> 1a46b2dc
     #[serde(default = "default_commit_message_prefix")]
     pub commit_message_prefix: String,
 }
@@ -52,8 +49,6 @@
     4000
 }
 
-<<<<<<< HEAD
-=======
 fn default_auto_sync() -> bool {
     true
 }
@@ -62,7 +57,6 @@
     true
 }
 
->>>>>>> 1a46b2dc
 fn default_commit_message_prefix() -> String {
     "clix:".to_string()
 }
@@ -89,11 +83,8 @@
 impl Default for GitSettings {
     fn default() -> Self {
         GitSettings {
-<<<<<<< HEAD
-=======
             auto_sync: default_auto_sync(),
             auto_commit: default_auto_commit(),
->>>>>>> 1a46b2dc
             commit_message_prefix: default_commit_message_prefix(),
         }
     }
