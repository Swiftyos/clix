--- conflicted
+++ resolved
@@ -143,22 +143,14 @@
     }
 
     pub fn update_ai_temperature(&self, temperature: f32) -> Result<()> {
-<<<<<<< HEAD
-        if !(0.0..=1.0).contains(&temperature) {
-            return Err(ClixError::ValidationError(format!(
-=======
         // Validate temperature range (0.0 to 1.0)
         if !(0.0..=1.0).contains(&temperature) {
             return Err(ClixError::InvalidInput(format!(
->>>>>>> f837d078
                 "Temperature must be between 0.0 and 1.0, got: {}",
                 temperature
             )));
         }
-<<<<<<< HEAD
-=======
 
->>>>>>> f837d078
         let mut settings = self.load()?;
         settings.ai_settings.temperature = temperature;
         self.save(&settings)
