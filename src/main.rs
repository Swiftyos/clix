use clap::{CommandFactory, Parser};
use clap_complete::{Shell as CompletionShell, generate};
use colored::Colorize;
use std::collections::HashMap;
use std::fs;
use std::io::{self, Write};
use std::process::exit;
use std::time::{SystemTime, UNIX_EPOCH};

<<<<<<< HEAD
use clix::ai::{ConversationSession, ConversationState, MessageRole};
use clix::cli::app::{CliArgs, Commands, FlowCommands, SettingsCommands, Shell};
=======
use clix::cli::app::{CliArgs, Commands, FlowCommands, GitCommands, SettingsCommands, Shell};
>>>>>>> f837d078
use clix::commands::{
    Command, CommandExecutor, Workflow, WorkflowStep, WorkflowVariable, WorkflowVariableProfile,
};
use clix::error::{ClixError, Result};
use clix::share::{ExportManager, ImportManager};
<<<<<<< HEAD
use clix::storage::{ConversationStorage, Storage};
=======
use clix::storage::GitIntegratedStorage;
>>>>>>> f837d078
use clix::{ClaudeAssistant, SettingsManager};

fn main() {
    if let Err(e) = run() {
        eprintln!("{}", e.to_user_friendly_message());

        // Show suggestions if available
        let suggestions = e.get_suggestions();
        if !suggestions.is_empty() {
            eprintln!("\n{}", "Suggestions:".yellow().bold());
            for suggestion in suggestions {
                eprintln!("  • {}", suggestion);
            }
        }

        exit(1);
    }
}

fn run() -> Result<()> {
    let args = CliArgs::parse();
    let mut storage = GitIntegratedStorage::new()?;

    // Sync with git repositories at startup
    if let Err(e) = storage.sync_with_repositories() {
        eprintln!("Warning: Failed to sync with git repositories: {}", e);
    }

    match args.command {
        Commands::Add(add_args) => {
            let tags = add_args.tags.unwrap_or_else(Vec::new);
            let command = Command::new(add_args.name, add_args.description, add_args.command, tags);

            storage.add_command(command)?;
            println!("{} Command added successfully", "Success:".green().bold());
        }

        Commands::Run(run_args) => {
            let command = storage.get_command(&run_args.name)?;
            let output = CommandExecutor::execute_command(&command)?;
            CommandExecutor::print_command_output(&output);

            // Update usage statistics
            storage.update_command_usage(&run_args.name)?;
        }

        Commands::List(list_args) => {
            let commands = storage.list_commands()?;
            let workflows = storage.list_workflows()?;

            if commands.is_empty() && workflows.is_empty() {
                println!("No commands or workflows stored yet.");
                return Ok(());
            }

            // Skip workflows if commands_only is set
            let show_workflows = !list_args.commands_only;
            // Skip commands if workflows_only is set
            let show_commands = !list_args.workflows_only;

            // Filter by tag if provided
            let filtered_commands = if let Some(ref tag) = list_args.tag {
                commands
                    .into_iter()
                    .filter(|cmd| cmd.tags.contains(tag))
                    .collect::<Vec<_>>()
            } else {
                commands
            };

            let filtered_workflows = if let Some(ref tag) = list_args.tag {
                workflows
                    .into_iter()
                    .filter(|wf| wf.tags.contains(tag))
                    .collect::<Vec<_>>()
            } else {
                workflows
            };

            // Print commands
            if show_commands && !filtered_commands.is_empty() {
                println!("\n{}", "Commands:".blue().bold());
                println!("{}", "=".repeat(50));

                for cmd in filtered_commands {
                    println!("{}: {}", "Name".green().bold(), cmd.name);
                    println!("{}: {}", "Description".green(), cmd.description);
                    println!("{}: {}", "Command".green(), cmd.command);

                    if !cmd.tags.is_empty() {
                        println!("{}: {}", "Tags".green(), cmd.tags.join(", "));
                    }

                    if let Some(last_used) = cmd.last_used {
                        let now = SystemTime::now()
                            .duration_since(UNIX_EPOCH)
                            .unwrap()
                            .as_secs();
                        let days_ago = (now - last_used) / (60 * 60 * 24);

                        println!(
                            "{}: {} ({} days ago)",
                            "Last used".green(),
                            cmd.use_count,
                            days_ago
                        );
                    }

                    println!("{}", "-".repeat(50));
                }
            }

            // Print workflows
            if show_workflows && !filtered_workflows.is_empty() {
                println!("\n{}", "Workflows:".blue().bold());
                println!("{}", "=".repeat(50));

                for wf in filtered_workflows {
                    println!("{}: {}", "Name".green().bold(), wf.name);
                    println!("{}: {}", "Description".green(), wf.description);
                    println!("{}: {}", "Steps".green(), wf.steps.len());

                    if !wf.tags.is_empty() {
                        println!("{}: {}", "Tags".green(), wf.tags.join(", "));
                    }

                    if let Some(last_used) = wf.last_used {
                        let now = SystemTime::now()
                            .duration_since(UNIX_EPOCH)
                            .unwrap()
                            .as_secs();
                        let days_ago = (now - last_used) / (60 * 60 * 24);

                        println!(
                            "{}: {} ({} days ago)",
                            "Last used".green(),
                            wf.use_count,
                            days_ago
                        );
                    }

                    println!("{}", "-".repeat(50));
                }
            }
        }

        Commands::Remove(remove_args) => {
            storage.remove_command(&remove_args.name)?;
            println!(
                "{} Command '{}' removed successfully",
                "Success:".green().bold(),
                remove_args.name
            );
        }

        // New flow subcommand handling
        Commands::Flow(flow_command) => match flow_command {
            FlowCommands::Add(add_args) => {
                let tags = add_args.tags.unwrap_or_else(Vec::new);

                // Read steps from JSON file
                let steps_json = fs::read_to_string(&add_args.steps_file).map_err(ClixError::Io)?;

                let steps: Vec<WorkflowStep> =
                    serde_json::from_str(&steps_json).map_err(ClixError::Serialization)?;

                let workflow = Workflow::new(add_args.name, add_args.description, steps, tags);

                storage.add_workflow(workflow)?;
                println!("{} Workflow added successfully", "Success:".green().bold());
            }

            FlowCommands::Run(run_args) => {
                let workflow = storage.get_workflow(&run_args.name)?;

                // Parse variable values if provided
                let vars = if let Some(var_args) = &run_args.var {
                    let mut vars_map = HashMap::new();
                    for var_str in var_args {
                        if let Some((key, value)) = var_str.split_once('=') {
                            vars_map.insert(key.to_string(), value.to_string());
                        } else {
                            return Err(ClixError::InvalidCommandFormat(format!(
                                "Invalid variable format: {}, expected key=value",
                                var_str
                            )));
                        }
                    }
                    Some(vars_map)
                } else {
                    None
                };

                let results = CommandExecutor::execute_workflow(
                    &workflow,
                    run_args.profile.as_deref(),
                    vars,
                )?;

                // Print all results
                println!("\n{}", "Workflow Results:".blue().bold());
                println!("{}", "=".repeat(50));

                for (name, result) in results {
                    println!("{}: {}", "Step".green().bold(), name);

                    match result {
                        Ok(output) => CommandExecutor::print_command_output(&output),
                        Err(e) => println!("{} {}", "Error:".red().bold(), e),
                    }

                    println!("{}", "-".repeat(50));
                }

                // Update usage statistics
                storage.update_workflow_usage(&run_args.name)?;
            }

            FlowCommands::Remove(remove_args) => {
                storage.remove_workflow(&remove_args.name)?;
                println!(
                    "{} Workflow '{}' removed successfully",
                    "Success:".green().bold(),
                    remove_args.name
                );
            }

            FlowCommands::AddVar(add_var_args) => {
                let mut workflow = storage.get_workflow(&add_var_args.workflow_name)?;

                let variable = WorkflowVariable::new(
                    add_var_args.name,
                    add_var_args.description,
                    add_var_args.default,
                    add_var_args.required,
                );

                workflow.add_variable(variable);
                storage.update_workflow(&workflow)?;

                println!(
                    "{} Variable added to workflow '{}'",
                    "Success:".green().bold(),
                    add_var_args.workflow_name
                );
            }

            FlowCommands::AddProfile(add_profile_args) => {
                let mut workflow = storage.get_workflow(&add_profile_args.workflow_name)?;

                // Parse variable values
                let mut vars_map = HashMap::new();
                for var_str in &add_profile_args.var {
                    if let Some((key, value)) = var_str.split_once('=') {
                        vars_map.insert(key.to_string(), value.to_string());
                    } else {
                        return Err(ClixError::InvalidCommandFormat(format!(
                            "Invalid variable format: {}, expected key=value",
                            var_str
                        )));
                    }
                }

                let profile = WorkflowVariableProfile::new(
                    add_profile_args.name,
                    add_profile_args.description,
                    vars_map,
                );

                workflow.add_profile(profile);
                storage.update_workflow(&workflow)?;

                println!(
                    "{} Profile added to workflow '{}'",
                    "Success:".green().bold(),
                    add_profile_args.workflow_name
                );
            }

            FlowCommands::ListProfiles(list_profiles_args) => {
                let workflow = storage.get_workflow(&list_profiles_args.workflow_name)?;

                if workflow.profiles.is_empty() {
                    println!(
                        "No profiles defined for workflow '{}'.",
                        list_profiles_args.workflow_name
                    );
                    return Ok(());
                }

                println!("{}", "Workflow Profiles:".blue().bold());
                println!("{}", "=".repeat(50));

                for (name, profile) in &workflow.profiles {
                    println!("{}: {}", "Profile".green().bold(), name);
                    println!("{}: {}", "Description".green(), profile.description);
                    println!("{}: {}", "Variables".green(), profile.variables.len());

                    for (var_name, var_value) in &profile.variables {
                        println!("{}: {} = {}", "  Variable".yellow(), var_name, var_value);
                    }

                    println!("{}", "-".repeat(50));
                }
            }

            FlowCommands::List(list_args) => {
                let workflows = storage.list_workflows()?;

                if workflows.is_empty() {
                    println!("No workflows stored yet.");
                    return Ok(());
                }

                // Filter by tag if provided
                let filtered_workflows = if let Some(ref tag) = list_args.tag {
                    workflows
                        .into_iter()
                        .filter(|wf| wf.tags.contains(tag))
                        .collect::<Vec<_>>()
                } else {
                    workflows
                };

                // Print workflows
                if !filtered_workflows.is_empty() {
                    println!("\n{}", "Workflows:".blue().bold());
                    println!("{}", "=".repeat(50));

                    for wf in filtered_workflows {
                        println!("{}: {}", "Name".green().bold(), wf.name);
                        println!("{}: {}", "Description".green(), wf.description);
                        println!("{}: {}", "Steps".green(), wf.steps.len());

                        if !wf.tags.is_empty() {
                            println!("{}: {}", "Tags".green(), wf.tags.join(", "));
                        }

                        if let Some(last_used) = wf.last_used {
                            let now = SystemTime::now()
                                .duration_since(UNIX_EPOCH)
                                .unwrap()
                                .as_secs();
                            let days_ago = (now - last_used) / (60 * 60 * 24);

                            println!(
                                "{}: {} ({} days ago)",
                                "Last used".green(),
                                wf.use_count,
                                days_ago
                            );
                        }

                        println!("{}", "-".repeat(50));
                    }
                }
            }

            // Handle the new conditional and branch commands
            FlowCommands::AddCondition(args) => {
                use clix::commands::models::{Condition, ConditionalAction, WorkflowStep};

                // Read steps from JSON files
                let then_steps_json = fs::read_to_string(&args.then_file).map_err(ClixError::Io)?;
                let then_steps: Vec<WorkflowStep> =
                    serde_json::from_str(&then_steps_json).map_err(ClixError::Serialization)?;

                let else_steps = if let Some(else_file) = &args.else_file {
                    let else_steps_json = fs::read_to_string(else_file).map_err(ClixError::Io)?;
                    let steps: Vec<WorkflowStep> =
                        serde_json::from_str(&else_steps_json).map_err(ClixError::Serialization)?;
                    Some(steps)
                } else {
                    None
                };

                // Parse action if provided
                let action = if let Some(action_str) = &args.action {
                    match action_str.as_str() {
                        "run_then" => Some(ConditionalAction::RunThen),
                        "run_else" => Some(ConditionalAction::RunElse),
                        "continue" => Some(ConditionalAction::Continue),
                        "break" => Some(ConditionalAction::Break),
                        "return" => {
                            let return_code = args.return_code.unwrap_or(0);
                            Some(ConditionalAction::Return(return_code))
                        }
                        _ => {
                            return Err(ClixError::InvalidCommandFormat(format!(
                                "Invalid action '{}'. Valid actions: run_then, run_else, continue, break, return",
                                action_str
                            )));
                        }
                    }
                } else {
                    None
                };

                // Create condition
                let condition = Condition {
                    expression: args.condition.clone(),
                    variable: args.variable.clone(),
                };

                // Create conditional step
                let conditional_step = WorkflowStep::new_conditional(
                    args.name.clone(),
                    args.description.clone(),
                    condition,
                    then_steps,
                    else_steps,
                    action,
                );

                // Get workflow and add the conditional step
                let mut workflow = storage.get_workflow(&args.workflow_name)?;
                workflow.steps.push(conditional_step);
                storage.update_workflow(&workflow)?;

                println!(
                    "{} Conditional step '{}' added to workflow '{}'",
                    "Success:".green().bold(),
                    args.name,
                    args.workflow_name
                );
            }
            FlowCommands::AddBranch(args) => {
                use clix::commands::models::{BranchCase, WorkflowStep};

                // Read cases from JSON file
                let cases_json = fs::read_to_string(&args.cases_file).map_err(ClixError::Io)?;
                let cases: Vec<BranchCase> =
                    serde_json::from_str(&cases_json).map_err(ClixError::Serialization)?;

                // Read default case if provided
                let default_case = if let Some(default_file) = &args.default_file {
                    let default_json = fs::read_to_string(default_file).map_err(ClixError::Io)?;
                    let steps: Vec<WorkflowStep> =
                        serde_json::from_str(&default_json).map_err(ClixError::Serialization)?;
                    Some(steps)
                } else {
                    None
                };

                // Create branch step
                let branch_step = WorkflowStep::new_branch(
                    args.name.clone(),
                    args.description.clone(),
                    args.variable.clone(),
                    cases,
                    default_case,
                );

                // Get workflow and add the branch step
                let mut workflow = storage.get_workflow(&args.workflow_name)?;
                workflow.steps.push(branch_step);
                storage.update_workflow(&workflow)?;

                println!(
                    "{} Branch step '{}' added to workflow '{}'",
                    "Success:".green().bold(),
                    args.name,
                    args.workflow_name
                );
            }
            FlowCommands::ConvertFunction(args) => {
                use clix::commands::FunctionConverter;

                println!(
                    "{} Converting function '{}' from '{}'...",
                    "Info:".blue().bold(),
                    args.function,
                    args.file
                );

                let tags = args.tags.unwrap_or_else(Vec::new);

                match FunctionConverter::convert_function(
                    &args.file,
                    &args.function,
                    &args.workflow_name,
                    &args.description,
                    tags.clone(),
                ) {
                    Ok(workflow) => {
                        // Add the workflow to storage
                        storage.add_workflow(workflow)?;
                        println!(
                            "{} Function '{}' successfully converted to workflow '{}'",
                            "Success:".green().bold(),
                            args.function,
                            args.workflow_name
                        );
                    }
                    Err(e) => {
                        println!(
                            "{} Failed to convert function: {}",
                            "Error:".red().bold(),
                            e
                        );
                        return Err(e);
                    }
                }
            }
        },

        Commands::Export(export_args) => {
            let export_manager = ExportManager::new(storage.get_local_storage().clone());

            export_manager.export_with_filter(
                &export_args.output,
                export_args.tag,
                export_args.commands_only,
                export_args.workflows_only,
            )?;

            println!(
                "{} Commands and workflows exported to: {}",
                "Success:".green().bold(),
                export_args.output
            );
        }

        Commands::Ask(ask_args) => {
            // Load settings
            let settings_manager = SettingsManager::new()?;
            let settings = settings_manager.load()?;

            // Initialize Claude Assistant and conversation storage
            let assistant = ClaudeAssistant::new(settings)?;
            let conversation_storage = ConversationStorage::new()?;

            // Get all commands and workflows for context
            let commands = storage.list_commands()?;
            let workflows = storage.list_workflows()?;

            // Convert to references for the assistant
            let command_refs: Vec<&Command> = commands.iter().collect();
            let workflow_refs: Vec<&Workflow> = workflows.iter().collect();

            // Handle interactive mode or session continuation
            if ask_args.interactive || ask_args.session.is_some() {
                handle_conversational_ask(
                    ask_args,
                    &assistant,
                    &conversation_storage,
                    &storage,
                    command_refs,
                    workflow_refs,
                )?;
            } else {
                // Handle single-shot ask (legacy behavior)
                handle_single_ask(
                    &ask_args.question,
                    &assistant,
                    &storage,
                    command_refs,
                    workflow_refs,
                )?;
            }
        }

        Commands::Settings(settings_cmd) => {
            let settings_manager = SettingsManager::new()?;

            match settings_cmd {
                SettingsCommands::List => {
                    let settings = settings_manager.load()?;

                    println!("{}", "Current Settings:".blue().bold());
                    println!("{}", "=".repeat(50));
                    println!("{}: {}", "AI Model".green().bold(), settings.ai_model);
                    println!(
                        "{}: {}",
                        "AI Temperature".green().bold(),
                        settings.ai_settings.temperature
                    );
                    println!(
                        "{}: {}",
                        "AI Max Tokens".green().bold(),
                        settings.ai_settings.max_tokens
                    );
                }

                SettingsCommands::SetAiModel(args) => {
                    settings_manager.update_ai_model(&args.model)?;
                    println!(
                        "{} AI model set to: {}",
                        "Success:".green().bold(),
                        args.model
                    );
                }

                SettingsCommands::ListAiModels => {
                    // Load settings
                    let settings = settings_manager.load()?;

                    // Initialize Claude Assistant
                    let assistant = ClaudeAssistant::new(settings)?;

                    println!("{} Fetching available models...", "Info:".blue().bold());

                    match assistant.list_models() {
                        Ok(models) => {
                            println!("{}", "Available AI Models:".blue().bold());
                            println!("{}", "=".repeat(50));

                            for model in models {
                                println!("{}", model);
                            }
                        }
                        Err(e) => {
                            eprintln!("{} Failed to fetch models: {}", "Error:".red().bold(), e);
                            eprintln!(
                                "{} Make sure your Anthropic API key is set correctly.",
                                "Hint:".yellow().bold()
                            );
                        }
                    }
                }

                SettingsCommands::SetAiTemperature(args) => {
                    if args.temperature < 0.0 || args.temperature > 1.0 {
                        return Err(ClixError::InvalidCommandFormat(
                            "Temperature must be between 0.0 and 1.0".to_string(),
                        ));
                    }

                    settings_manager.update_ai_temperature(args.temperature)?;
                    println!(
                        "{} AI temperature set to: {}",
                        "Success:".green().bold(),
                        args.temperature
                    );
                }

                SettingsCommands::SetAiMaxTokens(args) => {
                    settings_manager.update_ai_max_tokens(args.max_tokens)?;
                    println!(
                        "{} AI max tokens set to: {}",
                        "Success:".green().bold(),
                        args.max_tokens
                    );
                }
            }
        }

        Commands::Import(import_args) => {
            let import_manager = ImportManager::new(storage.get_local_storage().clone());

            let summary =
                import_manager.import_from_file(&import_args.input, import_args.overwrite)?;

            println!(
                "{} Import completed from: {}",
                "Success:".green().bold(),
                import_args.input
            );

            println!("\n{}", "Import Summary:".blue().bold());
            println!("{}", "=".repeat(50));
            println!("{}: {}", "Commands Added".green(), summary.commands_added);
            println!(
                "{}: {}",
                "Commands Updated".green(),
                summary.commands_updated
            );
            println!(
                "{}: {}",
                "Commands Skipped".green(),
                summary.commands_skipped
            );
            println!("{}: {}", "Workflows Added".green(), summary.workflows_added);
            println!(
                "{}: {}",
                "Workflows Updated".green(),
                summary.workflows_updated
            );
            println!(
                "{}: {}",
                "Workflows Skipped".green(),
                summary.workflows_skipped
            );
            println!("{}", "-".repeat(50));
            println!(
                "{}: {}",
                "Exported By".green(),
                summary.metadata.exported_by
            );
            println!(
                "{}: {}",
                "Export Description".green(),
                summary.metadata.description
            );
        }

        Commands::Completions(completions_args) => {
            let mut app = CliArgs::command();
            let shell = match completions_args.shell {
                Shell::Bash => CompletionShell::Bash,
                Shell::Zsh => CompletionShell::Zsh,
                Shell::Fish => CompletionShell::Fish,
                Shell::PowerShell => CompletionShell::PowerShell,
                Shell::Elvish => CompletionShell::Elvish,
            };

            println!("# Generating shell completions for {:?}", shell);
            generate(shell, &mut app, "clix", &mut io::stdout());
        }

        Commands::Git(git_command) => match git_command {
            GitCommands::AddRepo(add_repo_args) => {
                let git_manager = storage.get_git_manager();
                git_manager
                    .add_repository(add_repo_args.name.clone(), add_repo_args.url.clone())?;

                println!(
                    "{} Repository '{}' added and cloned successfully",
                    "Success:".green().bold(),
                    add_repo_args.name
                );

                // Sync after adding new repository
                storage.sync_with_repositories()?;
            }

            GitCommands::RemoveRepo(remove_repo_args) => {
                let git_manager = storage.get_git_manager();
                git_manager.remove_repository(&remove_repo_args.name)?;

                println!(
                    "{} Repository '{}' removed successfully",
                    "Success:".green().bold(),
                    remove_repo_args.name
                );
            }

            GitCommands::ListRepos => {
                let git_manager = storage.get_git_manager();
                let repos = git_manager.list_repositories();

                if repos.is_empty() {
                    println!("No git repositories configured yet.");
                    println!("Use 'clix git add-repo <name> --url <url>' to add one.");
                    return Ok(());
                }

                println!("{}", "Configured Git Repositories:".blue().bold());
                println!("{}", "=".repeat(50));

                for repo in repos {
                    println!("{}: {}", "Name".green().bold(), repo.name);
                    println!("{}: {}", "URL".green(), repo.url);
                    println!(
                        "{}: {}",
                        "Enabled".green(),
                        if repo.enabled { "✓" } else { "✗" }
                    );

                    // Check if repository is cloned
                    if let Some(git_repo) = git_manager.get_repository(&repo.name) {
                        if git_repo.is_cloned() {
                            println!("{}: ✓ Cloned", "Status".green());
                            println!("{}: {}", "Path".green(), git_repo.get_repo_path().display());
                        } else {
                            println!("{}: ✗ Not cloned", "Status".yellow());
                        }
                    }

                    println!("{}", "-".repeat(50));
                }
            }

            GitCommands::Pull => {
                println!("{} Pulling from all repositories...", "Info:".blue().bold());

                let git_manager = storage.get_git_manager();
                let results = git_manager.pull_all_repositories()?;

                println!("\n{}", "Pull Results:".blue().bold());
                println!("{}", "=".repeat(50));

                for (repo_name, result) in results {
                    match result {
                        Ok(()) => println!("✓ {}: Successfully updated", repo_name),
                        Err(e) => println!("✗ {}: Failed - {}", repo_name, e),
                    }
                }

                // Load changes after pulling
                storage.load_from_repositories()?;
                println!(
                    "\n{} Local commands updated with repository changes",
                    "Success:".green().bold()
                );
            }

            GitCommands::Status => {
                println!("{} Checking repository status...", "Info:".blue().bold());

                // Pull first
                let git_manager = storage.get_git_manager();
                let pull_results = git_manager.pull_all_repositories()?;

                println!("\n{}", "Repository Status:".blue().bold());
                println!("{}", "=".repeat(50));

                let repos = git_manager.list_repositories();
                for repo in repos {
                    println!("{}: {}", "Repository".green().bold(), repo.name);

                    if let Some(git_repo) = git_manager.get_repository(&repo.name) {
                        if git_repo.is_cloned() {
                            // Check pull result
                            if let Some((_, pull_result)) =
                                pull_results.iter().find(|(name, _)| name == &repo.name)
                            {
                                match pull_result {
                                    Ok(()) => println!("  Status: ✓ Up to date"),
                                    Err(e) => println!("  Status: ✗ Sync failed - {}", e),
                                }
                            }
                        } else {
                            println!("  Status: ✗ Not cloned");
                        }
                    }

                    println!("{}", "-".repeat(50));
                }

                // Load changes after status check
                storage.load_from_repositories()?;
            }
        },
    }

    Ok(())
}

fn handle_single_ask(
    question: &str,
    assistant: &ClaudeAssistant,
    storage: &Storage,
    command_refs: Vec<&Command>,
    workflow_refs: Vec<&Workflow>,
) -> Result<()> {
    // Format question and get response
    println!("{} {}", "Question:".green().bold(), question);

    // Ask Claude (legacy single-shot mode)
    let (response, action) = assistant.ask(question, command_refs, workflow_refs)?;

    // Print Claude's response
    println!("{}", "\nClaude's Response:".blue().bold());
    println!("{}", response);

    // Handle suggested action
    execute_claude_action(action, assistant, storage)?;

    Ok(())
}

fn handle_conversational_ask(
    ask_args: clix::cli::app::AskArgs,
    assistant: &ClaudeAssistant,
    conversation_storage: &ConversationStorage,
    storage: &Storage,
    command_refs: Vec<&Command>,
    workflow_refs: Vec<&Workflow>,
) -> Result<()> {
    let mut session = if let Some(session_id) = &ask_args.session {
        // Load existing session
        match conversation_storage.get_session(session_id)? {
            Some(session) => {
                println!(
                    "{} Continuing conversation session: {}",
                    "Info:".blue().bold(),
                    session_id
                );
                session
            }
            None => {
                return Err(ClixError::NotFound(format!(
                    "Conversation session '{}' not found",
                    session_id
                )));
            }
        }
    } else {
        // Create new session
        let session =
            ConversationSession::with_context(command_refs.clone(), workflow_refs.clone());
        println!(
            "{} Started new conversation session: {}",
            "Info:".blue().bold(),
            session.id
        );

        if ask_args.interactive {
            println!(
                "{} Interactive mode enabled. Type 'exit' or 'quit' to end the conversation.",
                "Info:".yellow().bold()
            );
        }

        session
    };

    // Add user's initial question to session
    session.add_message(MessageRole::User, ask_args.question.clone());
    let mut current_question = ask_args.question.clone();

    // Main conversation loop
    loop {
        println!("{} {}", "Question:".green().bold(), current_question);

        // Ask Claude in conversational mode
        let (response, action) = assistant.ask_conversational(
            &current_question,
            &session,
            command_refs.clone(),
            workflow_refs.clone(),
        )?;

        // Add Claude's response to session
        session.add_message(MessageRole::Assistant, response.clone());

        // Print Claude's response
        println!("{}", "\nClaude's Response:".blue().bold());
        println!("{}", response);

        // Handle suggested action
        execute_claude_action(action, assistant, storage)?;

        // Save session state
        conversation_storage.save_session(&session)?;

        // Check if we should continue the conversation
        if !ask_args.interactive {
            break; // Single question in session mode
        }

        // Check conversation state
        match session.state {
            ConversationState::Completed => {
                println!("{} Conversation completed.", "Info:".green().bold());
                break;
            }
            _ => {
                // Continue conversation - get next input
                print!(
                    "\n{} ",
                    "Continue conversation (or 'exit'/'quit' to end):"
                        .cyan()
                        .bold()
                );
                io::stdout().flush().map_err(|e| {
                    ClixError::CommandExecutionFailed(format!("Failed to flush stdout: {}", e))
                })?;

                let mut input = String::new();
                io::stdin().read_line(&mut input).map_err(|e| {
                    ClixError::CommandExecutionFailed(format!("Failed to read user input: {}", e))
                })?;

                let input = input.trim();
                if input.is_empty() || input == "exit" || input == "quit" {
                    session.set_state(ConversationState::Completed);
                    conversation_storage.update_session(&session)?;
                    println!(
                        "{} Conversation ended. Session ID: {}",
                        "Info:".green().bold(),
                        session.id
                    );
                    break;
                }

                // Add new user message and continue loop
                session.add_message(MessageRole::User, input.to_string());
                current_question = input.to_string();
            }
        }
    }

    Ok(())
}

fn execute_claude_action(
    action: clix::ai::claude::ClaudeAction,
    assistant: &ClaudeAssistant,
    storage: &Storage,
) -> Result<()> {
    use clix::ai::claude::ClaudeAction;

    match action {
        ClaudeAction::RunCommand(ref name) => {
            if assistant.confirm_action(&action)? {
                let command = storage.get_command(name)?;
                let output = CommandExecutor::execute_command(&command)?;
                CommandExecutor::print_command_output(&output);

                // Update usage statistics
                storage.update_command_usage(name)?;
            }
        }
        ClaudeAction::RunWorkflow(ref name) => {
            if assistant.confirm_action(&action)? {
                let workflow = storage.get_workflow(name)?;
                let results = CommandExecutor::execute_workflow(&workflow, None, None)?;

                // Print all results
                println!("\n{}", "Workflow Results:".blue().bold());
                println!("{}", "=".repeat(50));

                for (step_name, result) in results {
                    println!("{}: {}", "Step".green().bold(), step_name);

                    match result {
                        Ok(output) => CommandExecutor::print_command_output(&output),
                        Err(e) => println!("{} {}", "Error:".red().bold(), e),
                    }

                    println!("{}", "-".repeat(50));
                }

                // Update usage statistics
                storage.update_workflow_usage(name)?;
            }
        }
        ClaudeAction::CreateCommand {
            ref name,
            ref description,
            ref command,
        } => {
            if assistant.confirm_action(&action)? {
                let command = Command::new(
                    name.clone(),
                    description.clone(),
                    command.clone(),
                    vec!["claude-generated".to_string()],
                );

                storage.add_command(command)?;
                println!(
                    "{} Command '{}' added successfully",
                    "Success:".green().bold(),
                    name
                );
            }
        }
        ClaudeAction::CreateWorkflow {
            ref name,
            ref description,
            ref steps,
        } => {
            if assistant.confirm_action(&action)? {
                let workflow = Workflow::new(
                    name.clone(),
                    description.clone(),
                    steps.clone(),
                    vec!["claude-generated".to_string()],
                );

                storage.add_workflow(workflow)?;
                println!(
                    "{} Workflow '{}' added successfully",
                    "Success:".green().bold(),
                    name
                );
            }
        }
        ClaudeAction::NoAction => {}
    }

    Ok(())
}<|MERGE_RESOLUTION|>--- conflicted
+++ resolved
@@ -7,22 +7,14 @@
 use std::process::exit;
 use std::time::{SystemTime, UNIX_EPOCH};
 
-<<<<<<< HEAD
 use clix::ai::{ConversationSession, ConversationState, MessageRole};
-use clix::cli::app::{CliArgs, Commands, FlowCommands, SettingsCommands, Shell};
-=======
 use clix::cli::app::{CliArgs, Commands, FlowCommands, GitCommands, SettingsCommands, Shell};
->>>>>>> f837d078
 use clix::commands::{
     Command, CommandExecutor, Workflow, WorkflowStep, WorkflowVariable, WorkflowVariableProfile,
 };
 use clix::error::{ClixError, Result};
 use clix::share::{ExportManager, ImportManager};
-<<<<<<< HEAD
-use clix::storage::{ConversationStorage, Storage};
-=======
-use clix::storage::GitIntegratedStorage;
->>>>>>> f837d078
+use clix::storage::{ConversationStorage, GitIntegratedStorage};
 use clix::{ClaudeAssistant, SettingsManager};
 
 fn main() {
@@ -735,8 +727,7 @@
 
         Commands::Git(git_command) => match git_command {
             GitCommands::AddRepo(add_repo_args) => {
-                let git_manager = storage.get_git_manager();
-                git_manager
+                storage.get_git_manager()
                     .add_repository(add_repo_args.name.clone(), add_repo_args.url.clone())?;
 
                 println!(
@@ -750,8 +741,7 @@
             }
 
             GitCommands::RemoveRepo(remove_repo_args) => {
-                let git_manager = storage.get_git_manager();
-                git_manager.remove_repository(&remove_repo_args.name)?;
+                storage.get_git_manager().remove_repository(&remove_repo_args.name)?;
 
                 println!(
                     "{} Repository '{}' removed successfully",
@@ -761,8 +751,7 @@
             }
 
             GitCommands::ListRepos => {
-                let git_manager = storage.get_git_manager();
-                let repos = git_manager.list_repositories();
+                let repos = storage.get_git_manager().list_repositories();
 
                 if repos.is_empty() {
                     println!("No git repositories configured yet.");
@@ -783,7 +772,7 @@
                     );
 
                     // Check if repository is cloned
-                    if let Some(git_repo) = git_manager.get_repository(&repo.name) {
+                    if let Some(git_repo) = storage.get_git_manager().get_repository(&repo.name) {
                         if git_repo.is_cloned() {
                             println!("{}: ✓ Cloned", "Status".green());
                             println!("{}: {}", "Path".green(), git_repo.get_repo_path().display());
@@ -799,8 +788,7 @@
             GitCommands::Pull => {
                 println!("{} Pulling from all repositories...", "Info:".blue().bold());
 
-                let git_manager = storage.get_git_manager();
-                let results = git_manager.pull_all_repositories()?;
+                let results = storage.get_git_manager().pull_all_repositories()?;
 
                 println!("\n{}", "Pull Results:".blue().bold());
                 println!("{}", "=".repeat(50));
@@ -824,17 +812,16 @@
                 println!("{} Checking repository status...", "Info:".blue().bold());
 
                 // Pull first
-                let git_manager = storage.get_git_manager();
-                let pull_results = git_manager.pull_all_repositories()?;
+                let pull_results = storage.get_git_manager().pull_all_repositories()?;
 
                 println!("\n{}", "Repository Status:".blue().bold());
                 println!("{}", "=".repeat(50));
 
-                let repos = git_manager.list_repositories();
+                let repos = storage.get_git_manager().list_repositories();
                 for repo in repos {
                     println!("{}: {}", "Repository".green().bold(), repo.name);
 
-                    if let Some(git_repo) = git_manager.get_repository(&repo.name) {
+                    if let Some(git_repo) = storage.get_git_manager().get_repository(&repo.name) {
                         if git_repo.is_cloned() {
                             // Check pull result
                             if let Some((_, pull_result)) =
@@ -865,7 +852,7 @@
 fn handle_single_ask(
     question: &str,
     assistant: &ClaudeAssistant,
-    storage: &Storage,
+    storage: &GitIntegratedStorage,
     command_refs: Vec<&Command>,
     workflow_refs: Vec<&Workflow>,
 ) -> Result<()> {
@@ -889,7 +876,7 @@
     ask_args: clix::cli::app::AskArgs,
     assistant: &ClaudeAssistant,
     conversation_storage: &ConversationStorage,
-    storage: &Storage,
+    storage: &GitIntegratedStorage,
     command_refs: Vec<&Command>,
     workflow_refs: Vec<&Workflow>,
 ) -> Result<()> {
@@ -1013,7 +1000,7 @@
 fn execute_claude_action(
     action: clix::ai::claude::ClaudeAction,
     assistant: &ClaudeAssistant,
-    storage: &Storage,
+    storage: &GitIntegratedStorage,
 ) -> Result<()> {
     use clix::ai::claude::ClaudeAction;
 
