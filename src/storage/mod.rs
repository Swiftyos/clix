<<<<<<< HEAD
mod conversation_store;
mod store;

pub use conversation_store::ConversationStorage;
=======
mod git_storage;
mod store;

pub use git_storage::GitIntegratedStorage;
>>>>>>> f837d078
pub use store::Storage;<|MERGE_RESOLUTION|>--- conflicted
+++ resolved
@@ -1,12 +1,7 @@
-<<<<<<< HEAD
 mod conversation_store;
+mod git_storage;
 mod store;
 
 pub use conversation_store::ConversationStorage;
-=======
-mod git_storage;
-mod store;
-
 pub use git_storage::GitIntegratedStorage;
->>>>>>> f837d078
 pub use store::Storage;