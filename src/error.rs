--- conflicted
+++ resolved
@@ -38,12 +38,9 @@
     #[error("Rate limit exceeded: {0}")]
     RateLimitError(String),
 
-<<<<<<< HEAD
     #[error("Invalid input: {0}")]
     InvalidInput(String),
 
-=======
->>>>>>> 1a46b2dc
     #[error("Git error: {0}")]
     GitError(String),
 }
@@ -99,16 +96,11 @@
             ClixError::HeaderValueError(e) => {
                 format!("Header format error: {}\n💡 Check your API configuration.", e)
             }
-<<<<<<< HEAD
             ClixError::InvalidInput(msg) => {
                 format!("Invalid input: {}\n💡 Please check the input format and valid ranges.", msg)
             }
             ClixError::GitError(msg) => {
-                format!("Git operation failed: {}\n💡 Check repository status and network connectivity.", msg)
-=======
-            ClixError::GitError(msg) => {
-                format!("Git operation failed: {}\n💡 Check repository access and git configuration.", msg)
->>>>>>> 1a46b2dc
+                format!("Git operation failed: {}\n💡 Check repository access, git configuration, and network connectivity", msg)
             }
         }
     }
@@ -142,15 +134,12 @@
                 "Try again in a few moments".to_string(),
             ],
             ClixError::GitError(_) => vec![
-<<<<<<< HEAD
                 "Check if git repository is properly initialized".to_string(),
                 "Verify network connectivity for remote operations".to_string(),
                 "Ensure you have proper permissions for the repository".to_string(),
-=======
                 "Check if git is installed and configured".to_string(),
                 "Verify repository URL and access permissions".to_string(),
                 "Ensure SSH keys are set up correctly for private repos".to_string(),
->>>>>>> 1a46b2dc
             ],
             _ => vec!["Consult the documentation for more help".to_string()],
         }
